--- conflicted
+++ resolved
@@ -724,8 +724,6 @@
 	return retStr
 }
 
-<<<<<<< HEAD
-=======
 // seems something which we should move to mongolib
 func toBsonM(data interface{}) (ret bson.M) {
 	tmp, err := json.Marshal(data)
@@ -750,7 +748,6 @@
 	return ret
 }
 
->>>>>>> 48863eba
 func SnssaiModelsToHex(snssai models.Snssai) string {
 	sst := fmt.Sprintf("%02x", snssai.Sst)
 	return sst + snssai.Sd

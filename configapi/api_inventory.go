--- conflicted
+++ resolved
@@ -508,48 +508,6 @@
 	logger.WebUILog.Infof("successfully executed DELETE UPF request for hostname: %v", hostname)
 	c.JSON(http.StatusOK, gin.H{})
 }
-
-<<<<<<< HEAD
-func handleDeleteUpfTransaction(ctx context.Context, filter bson.M, hostname string) error {
-=======
-func updateGnbInNetworkSlices(gnbName string, context context.Context) error {
-	filterByGnb := bson.M{
-		"site-info.gNodeBs": bson.M{
-			"$elemMatch": bson.M{"name": gnbName},
-		},
-	}
-	rawNetworkSlices, err := dbadapter.CommonDBClient.RestfulAPIGetMany(sliceDataColl, filterByGnb)
-	if err != nil {
-		return fmt.Errorf("failed to fetch network slices: %w", err)
-	}
-	for _, rawNetworkSlice := range rawNetworkSlices {
-		var networkSlice configmodels.Slice
-		if err = json.Unmarshal(configmodels.MapToByte(rawNetworkSlice), &networkSlice); err != nil {
-			return fmt.Errorf("error unmarshaling network slice: %v", err)
-		}
-		filteredGNodeBs := []configmodels.SliceSiteInfoGNodeBs{}
-		for _, gnb := range networkSlice.SiteInfo.GNodeBs {
-			if gnb.Name != gnbName {
-				filteredGNodeBs = append(filteredGNodeBs, gnb)
-			}
-		}
-		filteredGNodeBsJSON, err := json.Marshal(filteredGNodeBs)
-		if err != nil {
-			return fmt.Errorf("error marshaling GNodeBs: %v", err)
-		}
-		patchJSON := []byte(
-			fmt.Sprintf(`[{"op": "replace", "path": "/site-info/gNodeBs", "value": %s}]`,
-				string(filteredGNodeBsJSON)),
-		)
-		filterBySliceName := bson.M{"slice-name": networkSlice.SliceName}
-		err = dbadapter.CommonDBClient.RestfulAPIJSONPatchWithContext(context, sliceDataColl, filterBySliceName, patchJSON)
-		if err != nil {
-			return err
-		}
-	}
-	return nil
-}
-
 func postUpfOperation(sc mongo.SessionContext, upf configmodels.Upf) error {
 	filter := bson.M{"hostname": upf.Hostname}
 	upfDataBson := configmodels.ToBsonM(upf)
@@ -575,7 +533,6 @@
 }
 
 func executeUpfTransaction(ctx context.Context, upf configmodels.Upf, patchJSON []byte, operation func(mongo.SessionContext, configmodels.Upf) error) error {
->>>>>>> 15b63f73
 	session, err := dbadapter.CommonDBClient.StartSession()
 	if err != nil {
 		return fmt.Errorf("failed to initialize DB session: %w", err)
@@ -586,23 +543,14 @@
 		if err := session.StartTransaction(); err != nil {
 			return fmt.Errorf("failed to start transaction: %w", err)
 		}
-<<<<<<< HEAD
-		if err = dbadapter.CommonDBClient.RestfulAPIDeleteOneWithContext(sc, upfDataColl, filter); err != nil {
-=======
 		if err := operation(sc, upf); err != nil {
->>>>>>> 15b63f73
 			if abortErr := session.AbortTransaction(sc); abortErr != nil {
 				logger.DbLog.Errorw("failed to abort transaction", "error", abortErr)
 			}
 			return err
 		}
-<<<<<<< HEAD
-		patchJSON := []byte(`[{"op": "remove", "path": "/site-info/upf"}]`)
-		if err = updateUpfInNetworkSlices(hostname, patchJSON, sc); err != nil {
-=======
 		err = updateUpfInNetworkSlices(sc, upf.Hostname, patchJSON)
 		if err != nil {
->>>>>>> 15b63f73
 			if abortErr := session.AbortTransaction(sc); abortErr != nil {
 				logger.DbLog.Errorw("failed to abort transaction", "error", abortErr)
 			}
@@ -612,47 +560,7 @@
 	})
 }
 
-<<<<<<< HEAD
-func handlePostUpf(c *gin.Context) error {
-	upfHostname, _ := c.Params.Get("upf-hostname")
-	if !isValidFQDN(upfHostname) {
-		errorMessage := fmt.Sprintf("invalid UPF name %s. Name needs to represent a valid FQDN", upfHostname)
-		logger.ConfigLog.Errorln(errorMessage)
-		return fmt.Errorf("%s", errorMessage)
-	}
-	logger.WebUILog.Infof("received a POST UPF %v request", upfHostname)
-	if !strings.HasPrefix(c.GetHeader("Content-Type"), "application/json") {
-		return fmt.Errorf("invalid header")
-	}
-	var postUpfRequest configmodels.PostUpfRequest
-	err := c.ShouldBindJSON(&postUpfRequest)
-	if err != nil {
-		logger.WebUILog.Errorf("err %v", err)
-		return fmt.Errorf("invalid JSON format")
-	}
-	if postUpfRequest.Port == "" {
-		errorMessage := "post UPF request body is missing port"
-		logger.WebUILog.Errorln(errorMessage)
-		return fmt.Errorf("%s", errorMessage)
-	}
-	postUpf := configmodels.Upf{
-		Hostname: upfHostname,
-		Port:     postUpfRequest.Port,
-	}
-	msg := configmodels.ConfigMessage{
-		MsgType:   configmodels.Inventory,
-		MsgMethod: configmodels.Post_op,
-		Upf:       &postUpf,
-	}
-	configChannel <- &msg
-	logger.WebUILog.Infof("successfully added UPF [%v] to config channel", upfHostname)
-	return nil
-}
-
-func updateUpfInNetworkSlices(hostname string, patchJSON []byte, context context.Context) error {
-=======
 func updateUpfInNetworkSlices(context context.Context, hostname string, patchJSON []byte) error {
->>>>>>> 15b63f73
 	filterByUpf := bson.M{"site-info.upf.upf-name": hostname}
 	rawNetworkSlices, err := dbadapter.CommonDBClient.RestfulAPIGetMany(sliceDataColl, filterByUpf)
 	if err != nil {

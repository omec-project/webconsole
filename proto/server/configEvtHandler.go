--- conflicted
+++ resolved
@@ -71,8 +71,6 @@
 		configLog.Infoln("Waiting for configuration event ")
 		select {
 		case configMsg := <-configMsgChan:
-			//var lastImsiData map[string]*models.AuthenticationSubscription
-			//var devgroupsConfigSnapshot map[string]*configmodels.DeviceGroups
 
 			if firstConfigRcvd == false {
 				firstConfigRcvd = true
@@ -80,23 +78,14 @@
 			}
 
 			if configMsg.MsgType == configmodels.Sub_data {
-<<<<<<< HEAD
-				//lastImsiData = imsiData
 				imsiVal := strings.ReplaceAll(configMsg.Imsi, "imsi-", "")
 				imsiData[imsiVal] = configMsg.AuthSubData
 			}
-			// if configMsg.MsgMethod == configmodels.Post_op && configMsg.MsgMethod == configmodels.Put_op {
-=======
-				imsiVal := strings.ReplaceAll(configMsg.Imsi, "imsi-", "")
-				imsiData[imsiVal] = configMsg.AuthSubData
-			}
->>>>>>> 097c4bd3
 
 			if configMsg.MsgMethod == configmodels.Post_op || configMsg.MsgMethod == configmodels.Put_op {
 				configLog.Infoln("Received msg from configApi package ", configMsg)
 				// update config snapshot
 				if configMsg.DevGroup != nil {
-					//lastDevGroupsConfigSnapshot = devgroupsConfigSnapshot
 					configLog.Infoln("Received msg from configApi package for Device Group ", configMsg.DevGroupName)
 					devgroupsConfigSnapshot[configMsg.DevGroupName] = configMsg.DevGroup
 				}

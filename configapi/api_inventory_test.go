--- conflicted
+++ resolved
@@ -212,7 +212,6 @@
 	}
 }
 
-<<<<<<< HEAD
 func TestGnbPostHandler(t *testing.T) {
 	gin.SetMode(gin.TestMode)
 	router := gin.Default()
@@ -313,9 +312,6 @@
 }
 
 func TestGnbPutHandler(t *testing.T) {
-=======
-func TestGnbPostHandlers_Failure(t *testing.T) {
->>>>>>> 15b63f73
 	gin.SetMode(gin.TestMode)
 	router := gin.Default()
 	AddConfigV1Service(router)
@@ -376,7 +372,6 @@
 			expectedCode: http.StatusBadRequest,
 			expectedBody: `{"error":"invalid gNB TAC 'a'. TAC must be a numeric string within the range [1, 16777215]"}`,
 		},
-<<<<<<< HEAD
 		{
 			name:         "Invalid gNB name expects failure",
 			route:        "/config/v1/inventory/gnb/gn!b1",
@@ -406,6 +401,7 @@
 		})
 	}
 }
+
 func TestUpfPostHandler(t *testing.T) {
 	gin.SetMode(gin.TestMode)
 	router := gin.Default()
@@ -483,8 +479,6 @@
 			expectedCode: http.StatusBadRequest,
 			expectedBody: `{"error":"invalid UPF hostname 'upf1'. Hostname needs to represent a valid FQDN"}`,
 		},
-=======
->>>>>>> 15b63f73
 	}
 	for _, tc := range testCases {
 		t.Run(tc.name, func(t *testing.T) {
@@ -507,11 +501,7 @@
 	}
 }
 
-<<<<<<< HEAD
 func TestUpfPutHandler(t *testing.T) {
-=======
-func TestGnbPostHandlers_Success(t *testing.T) {
->>>>>>> 15b63f73
 	gin.SetMode(gin.TestMode)
 	router := gin.Default()
 	AddConfigV1Service(router)
@@ -525,232 +515,6 @@
 		expectedBody string
 	}{
 		{
-<<<<<<< HEAD
-			name:         "Put a new UPF expects OK status",
-			route:        "/config/v1/inventory/upf/upf1.my-domain.com",
-			dbAdapter:    &MockMongoClientEmptyDB{},
-			inputData:    `{"port": "123"}`,
-			expectedCode: http.StatusOK,
-			expectedBody: "{}",
-		},
-		{
-			name:         "Put an existing UPF expects a OK status",
-			route:        "/config/v1/inventory/upf/upf1.my-domain.com",
-			dbAdapter:    &MockMongoClientPutExistingUpf{},
-			inputData:    `{"port": "123"}`,
-			expectedCode: http.StatusOK,
-			expectedBody: "{}",
-		},
-		{
-			name:         "Port is not a string expects failure",
-			route:        "/config/v1/inventory/upf/upf1.my-domain.com",
-			dbAdapter:    &MockMongoClientEmptyDB{},
-			inputData:    `{"port": 1234}`,
-			expectedCode: http.StatusBadRequest,
-			expectedBody: `{"error":"invalid JSON format"}`,
-		},
-		{
-			name:         "Missing port expects failure",
-			route:        "/config/v1/inventory/upf/upf1.my-domain.com",
-			dbAdapter:    &MockMongoClientEmptyDB{},
-			inputData:    `{"some_param": "123"}`,
-			expectedCode: http.StatusBadRequest,
-			expectedBody: `{"error":"invalid UPF port ''. Port must be a numeric string within the range [0, 65535]"}`,
-		},
-		{
-			name:         "DB PUT operation fails expects failure",
-			route:        "/config/v1/inventory/upf/upf1.my-domain.com",
-			dbAdapter:    &MockMongoClientDBError{},
-			inputData:    `{"port": "123"}`,
-			expectedCode: http.StatusInternalServerError,
-			expectedBody: `{"error":"failed to PUT UPF"}`,
-		},
-		{
-			name:         "Port cannot be converted to int expects failure",
-			route:        "/config/v1/inventory/upf/upf1.my-domain.com",
-			dbAdapter:    &MockMongoClientEmptyDB{},
-			inputData:    `{"port": "a"}`,
-			expectedCode: http.StatusBadRequest,
-			expectedBody: `{"error":"invalid UPF port 'a'. Port must be a numeric string within the range [0, 65535]"}`,
-		},
-		{
-			name:         "Invalid UPF hostname expects failure",
-			route:        "/config/v1/inventory/upf/upf1",
-			dbAdapter:    &MockMongoClientEmptyDB{},
-			inputData:    `{"port": "123"}`,
-			expectedCode: http.StatusBadRequest,
-			expectedBody: `{"error":"invalid UPF name 'upf1'. Name needs to represent a valid FQDN"}`,
-=======
-			name:      "PostGnb",
-			route:     "/config/v1/inventory/gnb/gnb1",
-			inputData: `{"tac": "123"}`,
-			expectedMessage: configmodels.ConfigMessage{
-				MsgType:   configmodels.Inventory,
-				MsgMethod: configmodels.Post_op,
-				Gnb: &configmodels.Gnb{
-					Name: "gnb1",
-					Tac:  "123",
-				},
-			},
->>>>>>> 15b63f73
-		},
-	}
-	for _, tc := range testCases {
-		t.Run(tc.name, func(t *testing.T) {
-			dbadapter.CommonDBClient = tc.dbAdapter
-			req, err := http.NewRequest(http.MethodPut, tc.route, strings.NewReader(tc.inputData))
-			if err != nil {
-				t.Fatalf("failed to create request: %v", err)
-			}
-			w := httptest.NewRecorder()
-
-			router.ServeHTTP(w, req)
-
-			if tc.expectedCode != w.Code {
-				t.Errorf("Expected `%v`, got `%v`", tc.expectedCode, w.Code)
-			}
-<<<<<<< HEAD
-			if tc.expectedBody != w.Body.String() {
-				t.Errorf("Expected `%v`, got `%v`", tc.expectedBody, w.Body.String())
-=======
-			select {
-			case msg := <-configChannel:
-
-				if msg.MsgType != tc.expectedMessage.MsgType {
-					t.Errorf("expected MsgType %+v, but got %+v", tc.expectedMessage.MsgType, msg.MsgType)
-				}
-				if msg.MsgMethod != tc.expectedMessage.MsgMethod {
-					t.Errorf("expected MsgMethod %+v, but got %+v", tc.expectedMessage.MsgMethod, msg.MsgMethod)
-				}
-				if tc.expectedMessage.Gnb != nil {
-					if msg.Gnb == nil {
-						t.Errorf("expected gNB %+v, but got nil", tc.expectedMessage.Gnb)
-					}
-					if tc.expectedMessage.Gnb.Name != msg.Gnb.Name || tc.expectedMessage.Gnb.Tac != msg.Gnb.Tac {
-						t.Errorf("expected gNB %+v, but got %+v", tc.expectedMessage.Gnb, msg.Gnb)
-					}
-				}
-			default:
-				t.Error("expected message in configChannel, but none received")
->>>>>>> 15b63f73
-			}
-		})
-	}
-}
-
-func TestUpfPostHandler(t *testing.T) {
-	gin.SetMode(gin.TestMode)
-	router := gin.Default()
-	AddConfigV1Service(router)
-
-	testCases := []struct {
-		name         string
-		route        string
-		dbAdapter    dbadapter.DBInterface
-		inputData    string
-		expectedCode int
-		expectedBody string
-	}{
-		{
-			name:         "Create a new UPF success",
-			route:        "/config/v1/inventory/upf",
-			dbAdapter:    &MockMongoClientEmptyDB{},
-			inputData:    `{"hostname": "upf1.my-domain.com", "port": "123"}`,
-			expectedCode: http.StatusCreated,
-			expectedBody: "{}",
-		},
-		{
-			name:         "Create an existing UPF expects failure",
-			route:        "/config/v1/inventory/upf",
-			dbAdapter:    &MockMongoClientDuplicateCreation{},
-			inputData:    `{"hostname": "upf1.my-domain.com", "port": "123"}`,
-			expectedCode: http.StatusBadRequest,
-			expectedBody: `{"error":"UPF already exists"}`,
-		},
-		{
-			name:         "Port is not a string expects failure",
-			route:        "/config/v1/inventory/upf",
-			dbAdapter:    &MockMongoClientEmptyDB{},
-			inputData:    `{"hostname": "upf1.my-domain.com", "port": 1234}`,
-			expectedCode: http.StatusBadRequest,
-			expectedBody: `{"error":"invalid JSON format"}`,
-		},
-		{
-			name:         "Missing port expects failure",
-			route:        "/config/v1/inventory/upf",
-			dbAdapter:    &MockMongoClientEmptyDB{},
-			inputData:    `{"hostname": "upf1.my-domain.com", "some_param": "123"}`,
-			expectedCode: http.StatusBadRequest,
-			expectedBody: `{"error":"invalid UPF port ''. Port must be a numeric string within the range [0, 65535]"}`,
-		},
-		{
-			name:         "DB POST operation fails expects failure",
-			route:        "/config/v1/inventory/upf",
-			dbAdapter:    &MockMongoClientDBError{},
-			inputData:    `{"hostname": "upf1.my-domain.com", "port": "123"}`,
-			expectedCode: http.StatusInternalServerError,
-			expectedBody: `{"error":"failed to create UPF"}`,
-		},
-		{
-			name:         "Port cannot be converted to int expects failure",
-			route:        "/config/v1/inventory/upf",
-			dbAdapter:    &MockMongoClientEmptyDB{},
-			inputData:    `{"hostname": "upf1.my-domain.com", "port": "a"}`,
-			expectedCode: http.StatusBadRequest,
-			expectedBody: `{"error":"invalid UPF port 'a'. Port must be a numeric string within the range [0, 65535]"}`,
-		},
-		{
-			name:         "Hostname not provided expects failure",
-			route:        "/config/v1/inventory/upf",
-			dbAdapter:    &MockMongoClientEmptyDB{},
-			inputData:    `{"port": "a"}`,
-			expectedCode: http.StatusBadRequest,
-			expectedBody: `{"error":"invalid UPF hostname ''. Hostname needs to represent a valid FQDN"}`,
-		},
-		{
-			name:         "Invalid UPF hostname expects failure",
-			route:        "/config/v1/inventory/upf",
-			dbAdapter:    &MockMongoClientEmptyDB{},
-			inputData:    `{"hostname": "upf1", "port": "123"}`,
-			expectedCode: http.StatusBadRequest,
-			expectedBody: `{"error":"invalid UPF hostname 'upf1'. Hostname needs to represent a valid FQDN"}`,
-		},
-	}
-	for _, tc := range testCases {
-		t.Run(tc.name, func(t *testing.T) {
-			dbadapter.CommonDBClient = tc.dbAdapter
-			req, err := http.NewRequest(http.MethodPost, tc.route, strings.NewReader(tc.inputData))
-			if err != nil {
-				t.Fatalf("failed to create request: %v", err)
-			}
-			w := httptest.NewRecorder()
-
-			router.ServeHTTP(w, req)
-
-			if tc.expectedCode != w.Code {
-				t.Errorf("Expected `%v`, got `%v`", tc.expectedCode, w.Code)
-			}
-			if tc.expectedBody != w.Body.String() {
-				t.Errorf("Expected `%v`, got `%v`", tc.expectedBody, w.Body.String())
-			}
-		})
-	}
-}
-
-func TestUpfPutHandler(t *testing.T) {
-	gin.SetMode(gin.TestMode)
-	router := gin.Default()
-	AddConfigV1Service(router)
-
-	testCases := []struct {
-		name         string
-		route        string
-		dbAdapter    dbadapter.DBInterface
-		inputData    string
-		expectedCode int
-		expectedBody string
-	}{
-		{
 			name:         "Put a new UPF expects OK status",
 			route:        "/config/v1/inventory/upf/upf1.my-domain.com",
 			dbAdapter:    &MockMongoClientEmptyDB{},

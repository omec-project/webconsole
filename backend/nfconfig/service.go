// SPDX-FileCopyrightText: 2025 Canonical Ltd
//
// SPDX-License-Identifier: Apache-2.0
//

package nfconfig

import (
	"context"
	"fmt"
	"net/http"
	"time"

	"github.com/gin-gonic/gin"
	"github.com/omec-project/webconsole/backend/factory"
	"github.com/omec-project/webconsole/backend/logger"
)

type NFConfigServer struct {
	Config         *factory.Configuration
	Router         *gin.Engine
	inMemoryConfig *inMemoryConfig
}

type Route struct {
	Pattern     string
	HandlerFunc gin.HandlerFunc
}

type NFConfigInterface interface {
	Start(ctx context.Context) error
}

func (n *NFConfigServer) router() *gin.Engine {
	return n.Router
}

func enforceAcceptJSON() gin.HandlerFunc {
	return func(c *gin.Context) {
		acceptHeader := c.GetHeader("Accept")
		if acceptHeader != "application/json" {
<<<<<<< HEAD
			logger.NfConfigLog.Infof("Invalid Accept header value: '%s'. Expected 'application/json'", acceptHeader)
=======
			logger.ConfigLog.Warnf("Invalid Accept header value: '%s'. Expected 'application/json'", acceptHeader)
>>>>>>> d4be8321
			c.AbortWithStatusJSON(http.StatusBadRequest, gin.H{
				"error": "Accept header must be 'application/json'",
			})
			return
		}
		c.Next()
	}
}

func NewNFConfigServer(config *factory.Config) (NFConfigInterface, error) {
	if config == nil {
		return nil, fmt.Errorf("configuration cannot be nil")
	}
	gin.SetMode(gin.ReleaseMode)
	router := gin.Default()
	router.Use(enforceAcceptJSON())

	nfconfigServer := &NFConfigServer{
		Config: config.Configuration,
		Router: router,
<<<<<<< HEAD
	}

	if err := nfconfigServer.syncInMemoryConfig(); err != nil {
		return nil, fmt.Errorf("failed to sync NF configuration data: %w", err)
=======
>>>>>>> d4be8321
	}

	logger.InitLog.Infoln("Setting up NFConfig routes")
	nfconfigServer.setupRoutes()
	return nfconfigServer, nil
}

func (n *NFConfigServer) Start(ctx context.Context) error {
	addr := ":5001"
	srv := &http.Server{
		Addr:    addr,
		Handler: n.Router,
	}
	serverErrChan := make(chan error, 1)
	go func() {
		if n.Config.NfConfigTLS != nil && n.Config.NfConfigTLS.Key != "" && n.Config.NfConfigTLS.PEM != "" {
			logger.NfConfigLog.Infoln("Starting HTTPS server on", addr)
			serverErrChan <- srv.ListenAndServeTLS(n.Config.NfConfigTLS.PEM, n.Config.NfConfigTLS.Key)
		} else {
			logger.NfConfigLog.Infoln("Starting HTTP server on", addr)
			serverErrChan <- srv.ListenAndServe()
		}
	}()
	select {
	case <-ctx.Done():
		logger.NfConfigLog.Infoln("NFConfig context cancelled, shutting down server.")
		shutdownCtx, cancel := context.WithTimeout(context.Background(), 5*time.Second)
		defer cancel()
		return srv.Shutdown(shutdownCtx)

	case err := <-serverErrChan:
		return err
	}
}

func (n *NFConfigServer) setupRoutes() {
	api := n.Router.Group("/nfconfig")
	for _, route := range n.getRoutes() {
		api.GET(route.Pattern, route.HandlerFunc)
	}
}

func (n *NFConfigServer) getRoutes() []Route {
	return []Route{
		{
			Pattern:     "/access-mobility",
			HandlerFunc: n.GetAccessMobilityConfig,
		},
		{
			Pattern:     "/plmn",
			HandlerFunc: n.GetPlmnConfig,
		},
		{
			Pattern:     "/plmn-snssai",
			HandlerFunc: n.GetPlmnSnssaiConfig,
		},
		{
			Pattern:     "/policy-control",
			HandlerFunc: n.GetPolicyControlConfig,
		},
		{
			Pattern:     "/session-management",
			HandlerFunc: n.GetSessionManagementConfig,
		},
	}
}<|MERGE_RESOLUTION|>--- conflicted
+++ resolved
@@ -39,11 +39,7 @@
 	return func(c *gin.Context) {
 		acceptHeader := c.GetHeader("Accept")
 		if acceptHeader != "application/json" {
-<<<<<<< HEAD
-			logger.NfConfigLog.Infof("Invalid Accept header value: '%s'. Expected 'application/json'", acceptHeader)
-=======
-			logger.ConfigLog.Warnf("Invalid Accept header value: '%s'. Expected 'application/json'", acceptHeader)
->>>>>>> d4be8321
+			logger.NfConfigLog.Warnf("Invalid Accept header value: '%s'. Expected 'application/json'", acceptHeader)
 			c.AbortWithStatusJSON(http.StatusBadRequest, gin.H{
 				"error": "Accept header must be 'application/json'",
 			})
@@ -64,13 +60,10 @@
 	nfconfigServer := &NFConfigServer{
 		Config: config.Configuration,
 		Router: router,
-<<<<<<< HEAD
 	}
 
 	if err := nfconfigServer.syncInMemoryConfig(); err != nil {
 		return nil, fmt.Errorf("failed to sync NF configuration data: %w", err)
-=======
->>>>>>> d4be8321
 	}
 
 	logger.InitLog.Infoln("Setting up NFConfig routes")

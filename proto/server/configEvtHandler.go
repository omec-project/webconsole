--- conflicted
+++ resolved
@@ -101,14 +101,6 @@
 				logger.ConfigLog.Infof("received gNB [%v] configuration from config channel", configMsg.Gnb.Name)
 				handleGnbPost(configMsg.Gnb)
 			}
-<<<<<<< HEAD
-=======
-			if configMsg.Upf != nil {
-				logger.ConfigLog.Infof("received UPF [%v] configuration from config channel", configMsg.Upf.Hostname)
-				handleUpfPost(configMsg.Upf)
-			}
->>>>>>> a1b39f23
-
 			// loop through all clients and send this message to all clients
 			if len(clientNFPool) == 0 {
 				logger.ConfigLog.Infoln("no client available. No need to send config")
@@ -243,36 +235,6 @@
 	_, errPost := dbadapter.CommonDBClient.RestfulAPIPost(gnbDataColl, filter, gnbDataBson)
 	if errPost != nil {
 		logger.DbLog.Warnln(errPost)
-	}
-	rwLock.Unlock()
-}
-
-<<<<<<< HEAD
-func handleGnbDelete(gnbName string) {
-	rwLock.Lock()
-	filter := bson.M{"name": gnbName}
-	errDelOne := dbadapter.CommonDBClient.RestfulAPIDeleteOne(gnbDataColl, filter)
-	if errDelOne != nil {
-		logger.DbLog.Warnln(errDelOne)
-	}
-	rwLock.Unlock()
-}
-
-func handleUpfDelete(upfHostname string) {
-	rwLock.Lock()
-	filter := bson.M{"hostname": upfHostname}
-	errDelOne := dbadapter.CommonDBClient.RestfulAPIDeleteOne(upfDataColl, filter)
-	if errDelOne != nil {
-		logger.DbLog.Warnln(errDelOne)
-=======
-func handleUpfPost(upf *configmodels.Upf) {
-	rwLock.Lock()
-	filter := bson.M{"hostname": upf.Hostname}
-	upfDataBson := configmodels.ToBsonM(upf)
-	_, errPost := dbadapter.CommonDBClient.RestfulAPIPost(upfDataColl, filter, upfDataBson)
-	if errPost != nil {
-		logger.DbLog.Warnln(errPost)
->>>>>>> a1b39f23
 	}
 	rwLock.Unlock()
 }

--- conflicted
+++ resolved
@@ -165,15 +165,10 @@
 	if !resp || err != nil {
 		logger.InitLog.Errorf("error creating UPF index in commonDB %v", err)
 	}
-
-<<<<<<< HEAD
 	resp, err = dbadapter.CommonDBClient.CreateIndex(configmodels.GnbDataColl, "name")
 	if !resp || err != nil {
 		logger.InitLog.Errorf("error creating gNB index in commonDB %v", err)
 	}
-
-=======
->>>>>>> 15b63f73
 	logger.InitLog.Infoln("WebUI server started")
 
 	/* First HTTP Server running at port to receive Config from ROC */

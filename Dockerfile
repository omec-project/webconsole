--- conflicted
+++ resolved
@@ -13,30 +13,11 @@
 RUN apt-get update
 RUN apt-get -y install gcc cmake autoconf libtool pkg-config libmnl-dev libyaml-dev unzip
 RUN apt-get clean
-#ENV PROTOC_ZIP=protoc-3.14.0-linux-x86_64.zip
-#RUN curl -OL https://github.com/protocolbuffers/protobuf/releases/download/v3.14.0/${PROTOC_ZIP}
-#RUN unzip -o ${PROTOC_ZIP} -d ./proto 
-#RUN chmod 755 -R ./proto/bin
-#ENV BASE=/usr
-# Copy into path
-#RUN cp ./proto/bin/protoc ${BASE}/bin/
-#RUN cp -R ./proto/include/* ${BASE}/include/
 ARG l
 RUN go env > l
 RUN echo $l
 RUN cd $GOPATH/src && mkdir -p webconsole
 COPY . $GOPATH/src/webconsole
-<<<<<<< HEAD
-#RUN cd $GOPATH/src/webconsole/proto \
-#    && go get -u google.golang.org/protobuf/cmd/protoc-gen-go \
-#    && go install google.golang.org/protobuf/cmd/protoc-gen-go \
-#    && go get -u google.golang.org/grpc/cmd/protoc-gen-go-grpc \
-#    && go install google.golang.org/grpc/cmd/protoc-gen-go-grpc \
-#    && protoc -I ./ --go_out=. config.proto \
-#    && protoc -I ./ --go-grpc_out=. config.proto
-=======
-
->>>>>>> 9d43a1dd
 RUN cd $GOPATH/src/webconsole \
     && make all \
     && CGO_ENABLED=0 go build -a -installsuffix nocgo -o webconsole -x server.go

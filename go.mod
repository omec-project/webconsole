module github.com/omec-project/webconsole

go 1.24.0

require (
	github.com/gin-contrib/cors v1.7.6
	github.com/gin-gonic/gin v1.10.1
	github.com/golang-jwt/jwt/v5 v5.2.2
	github.com/mitchellh/mapstructure v1.5.0
	github.com/omec-project/config5g v1.6.2
	github.com/omec-project/openapi v1.5.0
	github.com/omec-project/util v1.3.2
	github.com/prometheus/client_golang v1.22.0
	github.com/swaggo/files v1.0.1
	github.com/swaggo/gin-swagger v1.6.0
	github.com/swaggo/swag v1.16.4
	github.com/urfave/cli/v3 v3.3.8
	go.mongodb.org/mongo-driver v1.17.4
	go.uber.org/zap v1.27.0
	golang.org/x/crypto v0.39.0
	google.golang.org/grpc v1.73.0
	google.golang.org/protobuf v1.36.6
	gopkg.in/yaml.v2 v2.4.0
)

require (
	github.com/KyleBanks/depth v1.2.1 // indirect
	github.com/asaskevich/govalidator v0.0.0-20230301143203-a9d515a09cc2 // indirect
	github.com/beorn7/perks v1.0.1 // indirect
	github.com/bytedance/sonic v1.13.3 // indirect
	github.com/bytedance/sonic/loader v0.2.4 // indirect
	github.com/cespare/xxhash/v2 v2.3.0 // indirect
	github.com/cloudwego/base64x v0.1.5 // indirect
	github.com/evanphx/json-patch v5.9.11+incompatible // indirect
	github.com/gabriel-vasile/mimetype v1.4.9 // indirect
	github.com/gin-contrib/sse v1.1.0 // indirect
	github.com/go-openapi/jsonpointer v0.21.1 // indirect
	github.com/go-openapi/jsonreference v0.21.0 // indirect
	github.com/go-openapi/spec v0.21.0 // indirect
	github.com/go-openapi/swag v0.23.1 // indirect
	github.com/go-playground/locales v0.14.1 // indirect
	github.com/go-playground/universal-translator v0.18.1 // indirect
	github.com/go-playground/validator/v10 v10.26.0 // indirect
	github.com/goccy/go-json v0.10.5 // indirect
	github.com/golang/snappy v1.0.0 // indirect
	github.com/josharian/intern v1.0.0 // indirect
	github.com/json-iterator/go v1.1.12 // indirect
	github.com/klauspost/compress v1.18.0 // indirect
	github.com/klauspost/cpuid/v2 v2.2.10 // indirect
	github.com/leodido/go-urn v1.4.0 // indirect
	github.com/mailru/easyjson v0.9.0 // indirect
	github.com/mattn/go-isatty v0.0.20 // indirect
	github.com/modern-go/concurrent v0.0.0-20180306012644-bacd9c7ef1dd // indirect
	github.com/modern-go/reflect2 v1.0.2 // indirect
	github.com/montanaflynn/stats v0.7.1 // indirect
	github.com/munnerz/goautoneg v0.0.0-20191010083416-a7dc8b61c822 // indirect
	github.com/pelletier/go-toml/v2 v2.2.4 // indirect
	github.com/pkg/errors v0.9.1 // indirect
	github.com/prometheus/client_model v0.6.2 // indirect
	github.com/prometheus/common v0.64.0 // indirect
	github.com/prometheus/procfs v0.16.1 // indirect
	github.com/twitchyliquid64/golang-asm v0.15.1 // indirect
	github.com/ugorji/go/codec v1.3.0 // indirect
	github.com/xdg-go/pbkdf2 v1.0.0 // indirect
	github.com/xdg-go/scram v1.1.2 // indirect
	github.com/xdg-go/stringprep v1.0.4 // indirect
	github.com/youmark/pkcs8 v0.0.0-20240726163527-a2c0da244d78 // indirect
	go.uber.org/multierr v1.11.0 // indirect
<<<<<<< HEAD
	golang.org/x/arch v0.17.0 // indirect
=======
	golang.org/x/arch v0.18.0 // indirect
>>>>>>> 106e802c
	golang.org/x/net v0.41.0 // indirect
	golang.org/x/sync v0.15.0 // indirect
	golang.org/x/sys v0.33.0 // indirect
	golang.org/x/text v0.26.0 // indirect
	golang.org/x/tools v0.33.0 // indirect
	google.golang.org/genproto/googleapis/rpc v0.0.0-20250603155806-513f23925822 // indirect
	gopkg.in/yaml.v3 v3.0.1 // indirect
)<|MERGE_RESOLUTION|>--- conflicted
+++ resolved
@@ -66,11 +66,7 @@
 	github.com/xdg-go/stringprep v1.0.4 // indirect
 	github.com/youmark/pkcs8 v0.0.0-20240726163527-a2c0da244d78 // indirect
 	go.uber.org/multierr v1.11.0 // indirect
-<<<<<<< HEAD
-	golang.org/x/arch v0.17.0 // indirect
-=======
 	golang.org/x/arch v0.18.0 // indirect
->>>>>>> 106e802c
 	golang.org/x/net v0.41.0 // indirect
 	golang.org/x/sync v0.15.0 // indirect
 	golang.org/x/sys v0.33.0 // indirect

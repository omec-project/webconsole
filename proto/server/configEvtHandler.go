// SPDX-FileCopyrightText: 2021 Open Networking Foundation <info@opennetworking.org>
//
// SPDX-License-Identifier: Apache-2.0
// SPDX-License-Identifier: LicenseRef-ONF-Member-Only-1.0
package server

import (
	"encoding/json"
	"fmt"
	"strconv"
	"strings"
	"sync"

	"github.com/free5gc/MongoDBLibrary"
	"github.com/free5gc/openapi/models"
	"github.com/omec-project/webconsole/backend/factory"
	"github.com/omec-project/webconsole/backend/logger"
	"github.com/omec-project/webconsole/configmodels"
	"github.com/sirupsen/logrus"
	"go.mongodb.org/mongo-driver/bson"
)

const (
	authSubsDataColl = "subscriptionData.authenticationData.authenticationSubscription"
	amDataColl       = "subscriptionData.provisionedData.amData"
	smDataColl       = "subscriptionData.provisionedData.smData"
	smfSelDataColl   = "subscriptionData.provisionedData.smfSelectionSubscriptionData"
	amPolicyDataColl = "policyData.ues.amData"
	smPolicyDataColl = "policyData.ues.smData"
	flowRuleDataColl = "policyData.ues.flowRule"
)

var configLog *logrus.Entry

func init() {
	configLog = logger.ConfigLog
}

/*type SubsUpdMsg struct {
	UeIds         []string
	Nssai         models.Snssai
	ServingPlmnId string
	Qos           configmodels.SliceQos
}*/

type Update5GSubscriberMsg struct {
	Msg          *configmodels.ConfigMessage
	PrevDevGroup *configmodels.DeviceGroups
	PrevSlice    *configmodels.Slice
}

var subsChannel chan *Update5GSubscriberMsg
var slicesConfigSnapshot map[string]*configmodels.Slice
var devgroupsConfigSnapshot map[string]*configmodels.DeviceGroups
var rwLock sync.RWMutex

func init() {
	slicesConfigSnapshot = make(map[string]*configmodels.Slice)
	devgroupsConfigSnapshot = make(map[string]*configmodels.DeviceGroups)
}

var initialConfigRcvd bool
var imsiData map[string]*models.AuthenticationSubscription

func init() {
	imsiData = make(map[string]*models.AuthenticationSubscription)
}

func configHandler(configMsgChan chan *configmodels.ConfigMessage, configReceived chan bool) {

	// Start Goroutine which will listens for subscriber config updates
	// and update the mongoDB. Only for 5G
	subsUpdateChan := make(chan *Update5GSubscriberMsg, 10)
	subsChannel = subsUpdateChan
	if factory.WebUIConfig.Configuration.Mode5G == true {
		go Config5GUpdateHandle(subsUpdateChan)
	}
	firstConfigRcvd := false
	for {
		configLog.Infoln("Waiting for configuration event ")
		select {
		case configMsg := <-configMsgChan:
<<<<<<< HEAD
			configLog.Debugf("Received configuration event %v ", configMsg)
=======
			//configLog.Infof("Received configuration event %v ", configMsg)
>>>>>>> 08d7bca2
			if configMsg.MsgType == configmodels.Sub_data {
				imsiVal := strings.ReplaceAll(configMsg.Imsi, "imsi-", "")
				configLog.Infoln("Received imsi from config channel: ", imsiVal)
				rwLock.Lock()
				imsiData[imsiVal] = configMsg.AuthSubData
				rwLock.Unlock()
				configLog.Infof("Received Imsi [%v] configuration from config channel", configMsg.Imsi)
				if factory.WebUIConfig.Configuration.Mode5G == true {
					var configUMsg Update5GSubscriberMsg
					configUMsg.Msg = configMsg
					subsUpdateChan <- &configUMsg
				}
			}

			if configMsg.MsgMethod == configmodels.Post_op || configMsg.MsgMethod == configmodels.Put_op {

				if firstConfigRcvd == false && (configMsg.MsgType == configmodels.Device_group || configMsg.MsgType == configmodels.Network_slice) {
					configLog.Debugln("First config received from ROC")
					firstConfigRcvd = true
					configReceived <- true
				}

<<<<<<< HEAD
=======
				//configLog.Infoln("Received msg from configApi package ", configMsg)
>>>>>>> 08d7bca2
				// update config snapshot
				if configMsg.DevGroup != nil {
					configLog.Infof("Received Device Group [%v] configuration from config channel", configMsg.DevGroupName)

					if factory.WebUIConfig.Configuration.Mode5G == true {
						var config5gMsg Update5GSubscriberMsg
						config5gMsg.Msg = configMsg
						config5gMsg.PrevDevGroup = devgroupsConfigSnapshot[configMsg.DevGroupName]
						subsUpdateChan <- &config5gMsg
					}
					rwLock.Lock()
					devgroupsConfigSnapshot[configMsg.DevGroupName] = configMsg.DevGroup
					rwLock.Unlock()
				}

				if configMsg.Slice != nil {
					configLog.Infof("Received Slice [%v] configuration from config channel", configMsg.SliceName)

					if factory.WebUIConfig.Configuration.Mode5G == true {
						var config5gMsg Update5GSubscriberMsg
						config5gMsg.Msg = configMsg
						config5gMsg.PrevSlice = slicesConfigSnapshot[configMsg.SliceName]
						subsUpdateChan <- &config5gMsg
					}
					rwLock.Lock()
					slicesConfigSnapshot[configMsg.SliceName] = configMsg.Slice
					rwLock.Unlock()
				}

				// loop through all clients and send this message to all clients
				if len(clientNFPool) == 0 {
					configLog.Infoln("No client available. No need to send config")
				}
				for _, client := range clientNFPool {
					configLog.Debugln("Push config for client : ", client.id)
					client.outStandingPushConfig <- configMsg
				}
			} else {
				var config5gMsg Update5GSubscriberMsg
				if configMsg.MsgType != configmodels.Sub_data {
					rwLock.Lock()
					// update config snapshot
					if configMsg.DevGroup == nil {
						configLog.Infof("Received delete Device Group [%v] from config channel", configMsg.DevGroupName)
						config5gMsg.PrevDevGroup = devgroupsConfigSnapshot[configMsg.DevGroupName]
						delete(devgroupsConfigSnapshot, configMsg.DevGroupName)
					}

					if configMsg.Slice == nil {
						configLog.Infof("Received delete Slice [%v] from config channel", configMsg.SliceName)
						config5gMsg.PrevSlice = slicesConfigSnapshot[configMsg.SliceName]
						delete(slicesConfigSnapshot, configMsg.SliceName)
					}
					rwLock.Unlock()
				} else {
					configLog.Infof("Received delete Subscriber [%v] from config channel", configMsg.Imsi)
				}
				if factory.WebUIConfig.Configuration.Mode5G == true {
					config5gMsg.Msg = configMsg
					subsUpdateChan <- &config5gMsg
				}
				// loop through all clients and send this message to all clients
				if len(clientNFPool) == 0 {
					configLog.Infoln("No client available. No need to send config")
				}
				for _, client := range clientNFPool {
					client.outStandingPushConfig <- configMsg
				}
			}
		}
	}
}

func isImsiPartofDeviceGroup(imsi string) bool {
	for _, devgroup := range devgroupsConfigSnapshot {
		for _, val := range devgroup.Imsis {
			if val == imsi {
				return true
			}
		}
	}
	return false
}

func getAddedImsisList(group, prevGroup *configmodels.DeviceGroups) (aimsis []string) {
	if group == nil {
		return
	}
	for _, imsi := range group.Imsis {
		if prevGroup == nil {
			if imsiData[imsi] != nil {
				aimsis = append(aimsis, imsi)
			}
		} else {
			var found bool
			for _, pimsi := range prevGroup.Imsis {
				if pimsi == imsi {
					found = true
				}
			}

			if !found {
				aimsis = append(aimsis, imsi)
			}
		}
	}

	return
}

func getDeletedImsisList(group, prevGroup *configmodels.DeviceGroups) (dimsis []string) {
	if prevGroup == nil {
		return
	}

	if group == nil {
		return prevGroup.Imsis
	}

	for _, pimsi := range prevGroup.Imsis {
		var found bool
		for _, imsi := range group.Imsis {
			if pimsi == imsi {
				found = true
			}
		}

		if !found {
			dimsis = append(dimsis, pimsi)
		}
	}

	return
}

func updateAmPolicyData(imsi string) {
	//ampolicydata
	var amPolicy models.AmPolicyData
	amPolicy.SubscCats = append(amPolicy.SubscCats, "free5gc")
	amPolicyDatBsonA := toBsonM(amPolicy)
	amPolicyDatBsonA["ueId"] = "imsi-" + imsi
	filter := bson.M{"ueId": "imsi-" + imsi}
	MongoDBLibrary.RestfulAPIPost(amPolicyDataColl, filter, amPolicyDatBsonA)
}

func updateSmPolicyData(snssai *models.Snssai, dnn string, imsi string) {

	var smPolicyData models.SmPolicyData
	var smPolicySnssaiData models.SmPolicySnssaiData
	dnnData := map[string]models.SmPolicyDnnData{
		dnn: {
			Dnn: dnn,
		},
	}
	//smpolicydata
	smPolicySnssaiData.Snssai = snssai
	smPolicySnssaiData.SmPolicyDnnData = dnnData
	smPolicyData.SmPolicySnssaiData = make(map[string]models.SmPolicySnssaiData)
	smPolicyData.SmPolicySnssaiData[SnssaiModelsToHex(*snssai)] = smPolicySnssaiData
	smPolicyDatBsonA := toBsonM(smPolicyData)
	smPolicyDatBsonA["ueId"] = "imsi-" + imsi
	filter := bson.M{"ueId": "imsi-" + imsi}
	MongoDBLibrary.RestfulAPIPost(smPolicyDataColl, filter, smPolicyDatBsonA)
}

func updateAmProviosionedData(snssai *models.Snssai, mcc, mnc, dnn, imsi string) {
	amData := models.AccessAndMobilitySubscriptionData{
		Gpsis: []string{
			"msisdn-0900000000",
		},
		Nssai: &models.Nssai{
			DefaultSingleNssais: []models.Snssai{*snssai},
			SingleNssais:        []models.Snssai{*snssai},
		},
		SubscribedUeAmbr: &models.AmbrRm{
			Downlink: "2 Gbps",
			Uplink:   "1 Gbps",
		},
	}
	amDataBsonA := toBsonM(amData)
	amDataBsonA["ueId"] = "imsi-" + imsi
	amDataBsonA["servingPlmnId"] = mcc + mnc
	filter := bson.M{"ueId": "imsi-" + imsi, "servingPlmnId": mcc + mnc}
	MongoDBLibrary.RestfulAPIPost(amDataColl, filter, amDataBsonA)
}

func updateSmProviosionedData(snssai *models.Snssai, qos configmodels.SliceQos, mcc, mnc, dnn, imsi string) {
	//TODO smData
	smData := models.SessionManagementSubscriptionData{
		SingleNssai: snssai,
		DnnConfigurations: map[string]models.DnnConfiguration{
			dnn: {
				PduSessionTypes: &models.PduSessionTypes{
					DefaultSessionType:  models.PduSessionType_IPV4,
					AllowedSessionTypes: []models.PduSessionType{models.PduSessionType_IPV4},
				},
				SscModes: &models.SscModes{
					DefaultSscMode: models.SscMode__1,
					AllowedSscModes: []models.SscMode{
						"SSC_MODE_2",
						"SSC_MODE_3",
					},
				},
				SessionAmbr: &models.Ambr{
					Downlink: convertToString(uint64(qos.Downlink)),
					Uplink:   convertToString(uint64(qos.Uplink)),
				},
				Var5gQosProfile: &models.SubscribedDefaultQos{
					Var5qi: 9,
					Arp: &models.Arp{
						PriorityLevel: 8,
					},
					PriorityLevel: 8,
				},
			},
		},
	}
	smDataBsonA := toBsonM(smData)
	smDataBsonA["ueId"] = "imsi-" + imsi
	smDataBsonA["servingPlmnId"] = mcc + mnc
	filter := bson.M{"ueId": "imsi-" + imsi, "servingPlmnId": mcc + mnc}
	MongoDBLibrary.RestfulAPIPost(smDataColl, filter, smDataBsonA)
}

func updateSmfSelectionProviosionedData(snssai *models.Snssai, mcc, mnc, dnn, imsi string) {
	smfSelData := models.SmfSelectionSubscriptionData{
		SubscribedSnssaiInfos: map[string]models.SnssaiInfo{
			SnssaiModelsToHex(*snssai): {
				DnnInfos: []models.DnnInfo{
					{
						Dnn: dnn,
					},
				},
			},
		}}
	smfSelecDataBsonA := toBsonM(smfSelData)
	smfSelecDataBsonA["ueId"] = "imsi-" + imsi
	smfSelecDataBsonA["servingPlmnId"] = mcc + mnc
	filter := bson.M{"ueId": "imsi-" + imsi, "servingPlmnId": mcc + mnc}
	MongoDBLibrary.RestfulAPIPost(smfSelDataColl, filter, smfSelecDataBsonA)
}

func isDeviceGroupExistInSlice(msg *Update5GSubscriberMsg) *configmodels.Slice {
	for name, slice := range slicesConfigSnapshot {
		for _, dgName := range slice.SiteDeviceGroup {
			if dgName == msg.Msg.DevGroupName {
				logger.WebUILog.Infof("Device Group [%v] is part of slice: %v", dgName, name)
				return slice
			}
		}
	}

	return nil
}

func getDeleteGroupsList(slice, prevSlice *configmodels.Slice) (names []string) {
	for prevSlice == nil {
		return
	}

	if slice != nil {
		for _, pdgName := range prevSlice.SiteDeviceGroup {
			var found bool
			for _, dgName := range slice.SiteDeviceGroup {
				if dgName == pdgName {
					found = true
					break
				}
			}
			if !found {
				names = append(names, pdgName)
			}
		}
	} else {
		for _, pdgName := range prevSlice.SiteDeviceGroup {
			names = append(names, pdgName)
		}
	}

	return
}
func Config5GUpdateHandle(confChan chan *Update5GSubscriberMsg) {
	for confData := range confChan {
		switch confData.Msg.MsgType {
		case configmodels.Sub_data:
			rwLock.RLock()
			logger.WebUILog.Debugln("Insert/Update AuthenticationSubscription")
			//check this Imsi is part of any of the devicegroup
			imsi := strings.ReplaceAll(confData.Msg.Imsi, "imsi-", "")
			if confData.Msg.MsgMethod != configmodels.Delete_op {
				filter := bson.M{"ueId": confData.Msg.Imsi}
				authDataBsonA := toBsonM(confData.Msg.AuthSubData)
				authDataBsonA["ueId"] = confData.Msg.Imsi
				MongoDBLibrary.RestfulAPIPost(authSubsDataColl, filter, authDataBsonA)
			} else {
				filter := bson.M{"ueId": "imsi-" + imsi}
				MongoDBLibrary.RestfulAPIDeleteOne(authSubsDataColl, filter)
			}
			rwLock.RUnlock()

		case configmodels.Device_group:
			rwLock.RLock()
			/* is this devicegroup part of any existing slice */
			slice := isDeviceGroupExistInSlice(confData)
			if slice != nil {
				sVal, _ := strconv.ParseUint(slice.SliceId.Sst, 10, 32)
				snssai := &models.Snssai{
					Sd:  slice.SliceId.Sd,
					Sst: int32(sVal),
				}

				aimsis := getAddedImsisList(confData.Msg.DevGroup, confData.PrevDevGroup)
				for _, imsi := range aimsis {
					dnn := confData.Msg.DevGroup.IpDomainExpanded.Dnn
					updateAmPolicyData(imsi)
					updateSmPolicyData(snssai, dnn, imsi)
					updateAmProviosionedData(snssai, slice.SiteInfo.Plmn.Mcc, slice.SiteInfo.Plmn.Mnc, dnn, imsi)
					updateSmProviosionedData(snssai, slice.Qos, slice.SiteInfo.Plmn.Mcc, slice.SiteInfo.Plmn.Mnc, dnn, imsi)
					updateSmfSelectionProviosionedData(snssai, slice.SiteInfo.Plmn.Mcc, slice.SiteInfo.Plmn.Mnc, dnn, imsi)
				}

				dimsis := getDeletedImsisList(confData.Msg.DevGroup, confData.PrevDevGroup)
				for _, imsi := range dimsis {
					mcc := slice.SiteInfo.Plmn.Mcc
					mnc := slice.SiteInfo.Plmn.Mnc
					filterImsiOnly := bson.M{"ueId": "imsi-" + imsi}
					filter := bson.M{"ueId": "imsi-" + imsi, "servingPlmnId": mcc + mnc}
					MongoDBLibrary.RestfulAPIDeleteOne(amPolicyDataColl, filterImsiOnly)
					MongoDBLibrary.RestfulAPIDeleteOne(smPolicyDataColl, filterImsiOnly)
					MongoDBLibrary.RestfulAPIDeleteOne(amDataColl, filter)
					MongoDBLibrary.RestfulAPIDeleteOne(smDataColl, filter)
					MongoDBLibrary.RestfulAPIDeleteOne(smfSelDataColl, filter)
				}
			}
			rwLock.RUnlock()

		case configmodels.Network_slice:
			rwLock.RLock()
			logger.WebUILog.Debugln("Insert/Update Network Slice")
			slice := confData.Msg.Slice
			if slice == nil && confData.PrevSlice != nil {
				logger.WebUILog.Debugln("Deleted Slice: ", confData.PrevSlice)
			}
			if slice != nil {
				sVal, _ := strconv.ParseUint(slice.SliceId.Sst, 10, 32)
				snssai := &models.Snssai{
					Sd:  slice.SliceId.Sd,
					Sst: int32(sVal),
				}
				for _, dgName := range slice.SiteDeviceGroup {
					configLog.Infoln("dgName : ", dgName)
					devGroupConfig := devgroupsConfigSnapshot[dgName]
					if devgroupsConfigSnapshot[dgName] != nil {
						for _, imsi := range devGroupConfig.Imsis {
							dnn := devGroupConfig.IpDomainExpanded.Dnn
							mcc := slice.SiteInfo.Plmn.Mcc
							mnc := slice.SiteInfo.Plmn.Mnc
							updateAmPolicyData(imsi)
							updateSmPolicyData(snssai, dnn, imsi)
							updateAmProviosionedData(snssai, mcc, mnc, dnn, imsi)
							updateSmProviosionedData(snssai, slice.Qos, mcc, mnc, dnn, imsi)
							updateSmfSelectionProviosionedData(snssai, mcc, mnc, dnn, imsi)
						}
					}
				}
			}

			dgnames := getDeleteGroupsList(slice, confData.PrevSlice)
			for _, dgname := range dgnames {
				if devgroupsConfigSnapshot[dgname] != nil {
					for _, imsi := range devgroupsConfigSnapshot[dgname].Imsis {
						mcc := confData.PrevSlice.SiteInfo.Plmn.Mcc
						mnc := confData.PrevSlice.SiteInfo.Plmn.Mnc
						filterImsiOnly := bson.M{"ueId": "imsi-" + imsi}
						filter := bson.M{"ueId": "imsi-" + imsi, "servingPlmnId": mcc + mnc}
						MongoDBLibrary.RestfulAPIDeleteOne(amPolicyDataColl, filterImsiOnly)
						MongoDBLibrary.RestfulAPIDeleteOne(smPolicyDataColl, filterImsiOnly)
						MongoDBLibrary.RestfulAPIDeleteOne(amDataColl, filter)
						MongoDBLibrary.RestfulAPIDeleteOne(smDataColl, filter)
						MongoDBLibrary.RestfulAPIDeleteOne(smfSelDataColl, filter)
					}

				}
			}
			rwLock.RUnlock()
		}
	} //end of for loop

}

func sliceToByte(data []map[string]interface{}) (ret []byte) {
	ret, _ = json.Marshal(data)
	return
}

func compareNssai(sNssai *models.Snssai,
	sliceId *models.Snssai) int {
	if sNssai.Sst != sliceId.Sst {
		return 1
	}
	return strings.Compare(sNssai.Sd, sliceId.Sd)
}

func convertToString(val uint64) string {
	var mbVal, gbVal, kbVal uint64
	kbVal = val / 1024
	mbVal = val / 1048576
	gbVal = val / 1073741824
	var retStr string
	if gbVal != 0 {
		retStr = strconv.FormatUint(uint64(gbVal), 10) + " Gbps"
	} else if mbVal != 0 {
		retStr = strconv.FormatUint(uint64(mbVal), 10) + " Mbps"
	} else if kbVal != 0 {
		retStr = strconv.FormatUint(uint64(kbVal), 10) + " Kbps"
	} else {
		retStr = strconv.FormatUint(uint64(val), 10) + " bps"
	}

	return retStr
}

// seems something which we should move to mongolib
func toBsonM(data interface{}) (ret bson.M) {
	tmp, _ := json.Marshal(data)
	json.Unmarshal(tmp, &ret)
	return
}

func SnssaiModelsToHex(snssai models.Snssai) string {
	sst := fmt.Sprintf("%02x", snssai.Sst)
	return sst + snssai.Sd
}<|MERGE_RESOLUTION|>--- conflicted
+++ resolved
@@ -80,11 +80,7 @@
 		configLog.Infoln("Waiting for configuration event ")
 		select {
 		case configMsg := <-configMsgChan:
-<<<<<<< HEAD
-			configLog.Debugf("Received configuration event %v ", configMsg)
-=======
 			//configLog.Infof("Received configuration event %v ", configMsg)
->>>>>>> 08d7bca2
 			if configMsg.MsgType == configmodels.Sub_data {
 				imsiVal := strings.ReplaceAll(configMsg.Imsi, "imsi-", "")
 				configLog.Infoln("Received imsi from config channel: ", imsiVal)
@@ -107,10 +103,7 @@
 					configReceived <- true
 				}
 
-<<<<<<< HEAD
-=======
 				//configLog.Infoln("Received msg from configApi package ", configMsg)
->>>>>>> 08d7bca2
 				// update config snapshot
 				if configMsg.DevGroup != nil {
 					configLog.Infof("Received Device Group [%v] configuration from config channel", configMsg.DevGroupName)

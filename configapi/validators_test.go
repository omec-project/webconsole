--- conflicted
+++ resolved
@@ -51,45 +51,50 @@
 	}
 }
 
-<<<<<<< HEAD
-func TestValidateGnbTac(t *testing.T) {
-	var testCases = []struct {
-		tac      string
-=======
 func TestValidateUpfPort(t *testing.T) {
 	var testCases = []struct {
 		port     string
->>>>>>> 15b63f73
 		expected bool
 	}{
 		{"123", true},
 		{"7000", true},
-<<<<<<< HEAD
-		{"1", true},
-		{"16777215", true},
-		{"0", false},
-		{"16777216", false},
-=======
 		{"0", true},
 		{"65535", true},
 		{"-1", false},
 		{"65536", false},
->>>>>>> 15b63f73
 		{"invalid", false},
 		{"123ad", false},
 		{"", false},
 	}
 
 	for _, tc := range testCases {
-<<<<<<< HEAD
+		r := isValidUpfPort(tc.port)
+		if r != tc.expected {
+			t.Errorf("%s", tc.port)
+		}
+	}
+}
+
+func TestValidateGnbTac(t *testing.T) {
+	var testCases = []struct {
+		tac      string
+		expected bool
+	}{
+		{"123", true},
+		{"7000", true},
+		{"1", true},
+		{"16777215", true},
+		{"0", false},
+		{"16777216", false},
+		{"invalid", false},
+		{"123ad", false},
+		{"", false},
+	}
+
+	for _, tc := range testCases {
 		r := isValidGnbTac(tc.tac)
 		if r != tc.expected {
 			t.Errorf("%s", tc.tac)
-=======
-		r := isValidUpfPort(tc.port)
-		if r != tc.expected {
-			t.Errorf("%s", tc.port)
->>>>>>> 15b63f73
 		}
 	}
 }
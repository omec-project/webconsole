--- conflicted
+++ resolved
@@ -341,7 +341,6 @@
 			expectedBody: "{}",
 		},
 		{
-<<<<<<< HEAD
 			name:         "TAC is not a string expects failure",
 			route:        "/config/v1/inventory/gnb/gnb1",
 			dbAdapter:    &MockMongoClientEmptyDB{},
@@ -353,30 +352,11 @@
 			name:         "Missing TAC expects failure",
 			route:        "/config/v1/inventory/gnb/gnb1",
 			dbAdapter:    &MockMongoClientEmptyDB{},
-=======
-			name:         "GnbInvalidName",
-			route:        "/config/v1/inventory/gnb/gnb1&",
-			inputData:    `{"tac": "123"}`,
-			header:       "application",
-			expectedBody: `{"error":"invalid gNB name gnb1\u0026. Name needs to match the following regular expression: ^[a-zA-Z0-9-_]+$"}`,
-		},
-		{
-			name:         "Port is not a string",
-			route:        "/config/v1/inventory/upf/upf1.my-domain.com",
-			inputData:    `{"port": 1234}`,
-			header:       "application/json",
-			expectedBody: `{"error":"invalid JSON format"}`,
-		},
-		{
-			name:         "Missing port",
-			route:        "/config/v1/inventory/upf/upf1.my-domain.com",
->>>>>>> 439d8734
 			inputData:    `{"some_param": "123"}`,
 			expectedCode: http.StatusBadRequest,
 			expectedBody: `{"error":"invalid TAC port ''. TAC must be a numeric string within the range [1, 16777215]"}`,
 		},
 		{
-<<<<<<< HEAD
 			name:         "DB PUT operation fails expects failure",
 			route:        "/config/v1/inventory/gnb/gnb1",
 			dbAdapter:    &MockMongoClientDBError{},
@@ -399,20 +379,6 @@
 			inputData:    `{"tac": "123"}`,
 			expectedCode: http.StatusBadRequest,
 			expectedBody: `{"error":"invalid gNB name 'gn!b1'. Name needs to match the following regular expression:"}`,
-=======
-			name:         "UpfInvalidHeader",
-			route:        "/config/v1/inventory/upf/upf1.my-domain.com",
-			inputData:    `{"port": "123"}`,
-			header:       "application",
-			expectedBody: `{"error":"invalid header"}`,
->>>>>>> 439d8734
-		},
-		{
-			name:         "UpfInvalidName",
-			route:        "/config/v1/inventory/upf/upf1",
-			inputData:    `{"port": "123"}`,
-			header:       "application",
-			expectedBody: `{"error":"invalid UPF name upf1. Name needs to represent a valid FQDN"}`,
 		},
 	}
 	for _, tc := range testCases {
@@ -435,7 +401,6 @@
 		})
 	}
 }
-
 func TestUpfPostHandler(t *testing.T) {
 	gin.SetMode(gin.TestMode)
 	router := gin.Default()
@@ -450,7 +415,6 @@
 		expectedBody string
 	}{
 		{
-<<<<<<< HEAD
 			name:         "Create a new UPF success",
 			route:        "/config/v1/inventory/upf",
 			dbAdapter:    &MockMongoClientEmptyDB{},
@@ -504,7 +468,7 @@
 			dbAdapter:    &MockMongoClientEmptyDB{},
 			inputData:    `{"port": "a"}`,
 			expectedCode: http.StatusBadRequest,
-			expectedBody: `{"error":"invalid UPF name ''. Name needs to represent a valid FQDN"}`,
+			expectedBody: `{"error":"invalid UPF hostname ''. Hostname needs to represent a valid FQDN"}`,
 		},
 		{
 			name:         "Invalid UPF hostname expects failure",
@@ -512,33 +476,7 @@
 			dbAdapter:    &MockMongoClientEmptyDB{},
 			inputData:    `{"hostname": "upf1", "port": "123"}`,
 			expectedCode: http.StatusBadRequest,
-			expectedBody: `{"error":"invalid UPF name 'upf1'. Name needs to represent a valid FQDN"}`,
-=======
-			name:      "PostGnb",
-			route:     "/config/v1/inventory/gnb/gnb1",
-			inputData: `{"tac": "123"}`,
-			expectedMessage: configmodels.ConfigMessage{
-				MsgType:   configmodels.Inventory,
-				MsgMethod: configmodels.Post_op,
-				Gnb: &configmodels.Gnb{
-					Name: "gnb1",
-					Tac:  "123",
-				},
-			},
-		},
-		{
-			name:      "PostUpf",
-			route:     "/config/v1/inventory/upf/upf1.my-domain.com",
-			inputData: `{"port": "123"}`,
-			expectedMessage: configmodels.ConfigMessage{
-				MsgType:   configmodels.Inventory,
-				MsgMethod: configmodels.Post_op,
-				Upf: &configmodels.Upf{
-					Hostname: "upf1.my-domain.com",
-					Port:     "123",
-				},
-			},
->>>>>>> 439d8734
+			expectedBody: `{"error":"invalid UPF hostname 'upf1'. Hostname needs to represent a valid FQDN"}`,
 		},
 	}
 	for _, tc := range testCases {

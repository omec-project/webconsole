--- conflicted
+++ resolved
@@ -341,14 +341,9 @@
 
 	var subsOverrideData configmodels.SubsOverrideData
 	if err := c.ShouldBindJSON(&subsOverrideData); err != nil {
-<<<<<<< HEAD
-		logger.WebUILog.Infoln("Post One Subscriber Data - panic")
-		logger.WebUILog.Panic(err.Error())
-=======
 		logger.WebUILog.Errorln("Post One Subscriber Data - ShouldBindJSON failed ", err)
 		c.JSON(http.StatusBadRequest, gin.H{"error": err.Error()})
 		return
->>>>>>> a79c72d6
 	}
 
 	ueId := c.Param("ueId")

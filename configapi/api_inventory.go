// SPDX-License-Identifier: Apache-2.0
// SPDX-FileCopyrightText: 2024 Canonical Ltd

package configapi

import (
	"context"
	"encoding/json"
	"fmt"
	"net/http"
	"strings"

	"github.com/gin-gonic/gin"
	"github.com/omec-project/webconsole/backend/logger"
	"github.com/omec-project/webconsole/configmodels"
	"github.com/omec-project/webconsole/dbadapter"
	"go.mongodb.org/mongo-driver/bson"
	"go.mongodb.org/mongo-driver/mongo"
)

func setInventoryCorsHeader(c *gin.Context) {
	c.Writer.Header().Set("Access-Control-Allow-Origin", "*")
	c.Writer.Header().Set("Access-Control-Allow-Credentials", "true")
	c.Writer.Header().Set("Access-Control-Allow-Headers", "Content-Type")
	c.Writer.Header().Set("Access-Control-Allow-Methods", "POST, GET, DELETE")
}

// GetGnbs godoc
//
// @Description Return the list of gNBs
// @Tags        gNBs
// @Produce     json
// @Security    BearerAuth
// @Success     200  {array}   configmodels.Gnb  "List of gNBs"
// @Failure     401  {object}  nil               "Authorization failed"
// @Failure     403  {object}  nil               "Forbidden"
// @Failure     500  {object}  nil               "Error retrieving gNBs"
// @Router      /config/v1/inventory/gnb  [get]
func GetGnbs(c *gin.Context) {
	setInventoryCorsHeader(c)
	logger.WebUILog.Infoln("received a GET gNBs request")
	var gnbs []*configmodels.Gnb
	gnbs = make([]*configmodels.Gnb, 0)
	rawGnbs, err := dbadapter.CommonDBClient.RestfulAPIGetMany(configmodels.GnbDataColl, bson.M{})
	if err != nil {
		logger.DbLog.Errorw("failed to retrieve gNBs", "error", err)
		c.JSON(http.StatusInternalServerError, gin.H{"error": "failed to retrieve gNBs"})
		return
	}

	for _, rawGnb := range rawGnbs {
		var gnbData configmodels.Gnb
		err = json.Unmarshal(configmodels.MapToByte(rawGnb), &gnbData)
		if err != nil {
			logger.DbLog.Errorf("could not unmarshal gNB %v", rawGnb)
		}
		gnbs = append(gnbs, &gnbData)
	}
	logger.WebUILog.Infoln("successfully executed GET gNBs request")
	c.JSON(http.StatusOK, gnbs)
}

// PostGnb godoc
//
// @Description Create a new gNB
// @Tags        gNBs
// @Produce     json
// @Param       gnb-name    path    string                         true    "Name of the gNB"
// @Param       tac         body    configmodels.PostGnbRequest    true    "TAC of the gNB"
// @Security    BearerAuth
// @Success     200  {object}  nil  "gNB created"
// @Failure     400  {object}  nil  "Failed to create the gNB"
// @Failure     401  {object}  nil  "Authorization failed"
// @Failure     403  {object}  nil  "Forbidden"
// @Router      /config/v1/inventory/gnb/{gnb-name}  [post]
func PostGnb(c *gin.Context) {
	setInventoryCorsHeader(c)
	if err := handlePostGnb(c); err == nil {
		c.JSON(http.StatusOK, gin.H{})
	} else {
		c.JSON(http.StatusBadRequest, gin.H{"error": err.Error()})
	}
}

// DeleteGnb godoc
//
// @Description  Delete an existing gNB
// @Tags         gNBs
// @Produce      json
// @Param        gnb-name    path    string    true    "Name of the gNB"
// @Security     BearerAuth
// @Success      200  {object}  nil  "gNB deleted"
// @Failure      400  {object}  nil  "Bad request"
// @Failure      401  {object}  nil  "Authorization failed"
// @Failure      403  {object}  nil  "Forbidden"
// @Failure      500  {object}  nil  "Failed to delete gNB"
// @Router       /config/v1/inventory/gnb/{gnb-name}  [delete]
func DeleteGnb(c *gin.Context) {
	logger.WebUILog.Infoln("received a DELETE gNB request")
	setInventoryCorsHeader(c)
	gnbName, exists := c.Params.Get("gnb-name")
	if !exists {
		errorMessage := "delete gNB request is missing path param `gnb-name`"
		logger.WebUILog.Errorln(errorMessage)
		c.JSON(http.StatusBadRequest, gin.H{"error": errorMessage})
		return
	}
	filter := bson.M{"name": gnbName}
	err := handleDeleteGnbTransaction(c.Request.Context(), filter, gnbName)
	if err != nil {
		logger.WebUILog.Errorw("failed to delete gNB", "gnbName", gnbName, "error", err)
		c.JSON(http.StatusInternalServerError, gin.H{"error": "failed to delete gNB"})
		return
	}
	logger.WebUILog.Infof("successfully executed DELETE gNB %v request", gnbName)
	c.JSON(http.StatusOK, gin.H{})
}

func handleDeleteGnbTransaction(ctx context.Context, filter bson.M, gnbName string) error {
	session, err := dbadapter.CommonDBClient.StartSession()
	if err != nil {
		return fmt.Errorf("failed to initialize DB session: %w", err)
	}
	defer session.EndSession(ctx)

	return mongo.WithSession(ctx, session, func(sc mongo.SessionContext) error {
		if err := session.StartTransaction(); err != nil {
			return fmt.Errorf("failed to start transaction: %w", err)
		}
		if err = dbadapter.CommonDBClient.RestfulAPIDeleteOneWithContext(sc, configmodels.GnbDataColl, filter); err != nil {
			if abortErr := session.AbortTransaction(sc); abortErr != nil {
				logger.DbLog.Errorw("failed to abort transaction", "error", abortErr)
			}
			return fmt.Errorf("failed to delete gNB from collection: %w", err)
		}
		if err = updateGnbInNetworkSlices(gnbName, sc); err != nil {
			if abortErr := session.AbortTransaction(sc); abortErr != nil {
				logger.DbLog.Errorw("failed to abort transaction", "error", abortErr)
			}
			return fmt.Errorf("failed to update network slices: %w", err)
		}
		return session.CommitTransaction(sc)
	})
}

func handlePostGnb(c *gin.Context) error {
	gnbName, _ := c.Params.Get("gnb-name")
	if !isValidName(gnbName) {
		errorMessage := fmt.Sprintf("invalid gNB name %s. Name needs to match the following regular expression: %s", gnbName, NAME_PATTERN)
		logger.ConfigLog.Errorln(errorMessage)
		return fmt.Errorf("%s", errorMessage)
	}
	logger.WebUILog.Infof("received a POST gNB %v request", gnbName)
	if !strings.HasPrefix(c.GetHeader("Content-Type"), "application/json") {
		return fmt.Errorf("invalid header")
	}
	var postGnbRequest configmodels.PostGnbRequest
	err := c.ShouldBindJSON(&postGnbRequest)
	if err != nil {
		logger.WebUILog.Errorf("err %v", err)
		return fmt.Errorf("invalid JSON format")
	}
	if postGnbRequest.Tac == "" {
		errorMessage := "post gNB request body is missing tac"
		logger.WebUILog.Errorln(errorMessage)
		return fmt.Errorf("%s", errorMessage)
	}
	postGnb := configmodels.Gnb{
		Name: gnbName,
		Tac:  postGnbRequest.Tac,
	}
	msg := configmodels.ConfigMessage{
		MsgType:   configmodels.Inventory,
		MsgMethod: configmodels.Post_op,
		Gnb:       &postGnb,
	}
	configChannel <- &msg
	logger.WebUILog.Infof("successfully added gNB [%v] to config channel", gnbName)
	return nil
}

// GetUpfs godoc
//
// @Description  Return the list of UPFs
// @Tags         UPFs
// @Produce      json
// @Security     BearerAuth
// @Success      200  {array}   configmodels.Upf  "List of UPFs"
// @Failure      401  {object}  nil               "Authorization failed"
// @Failure      403  {object}  nil               "Forbidden"
// @Failure      500  {object}  nil               "Error retrieving UPFs"
// @Router       /config/v1/inventory/upf  [get]
func GetUpfs(c *gin.Context) {
	setInventoryCorsHeader(c)
	logger.WebUILog.Infoln("received a GET UPFs request")
	var upfs []*configmodels.Upf
	upfs = make([]*configmodels.Upf, 0)
	rawUpfs, err := dbadapter.CommonDBClient.RestfulAPIGetMany(configmodels.UpfDataColl, bson.M{})
	if err != nil {
		logger.DbLog.Errorw("failed to retrieve UPFs", "error", err)
		c.JSON(http.StatusInternalServerError, gin.H{"error": "failed to retrieve UPFs"})
		return
	}

	for _, rawUpf := range rawUpfs {
		var upfData configmodels.Upf
		err := json.Unmarshal(configmodels.MapToByte(rawUpf), &upfData)
		if err != nil {
			logger.DbLog.Errorf("could not unmarshal UPF %v", rawUpf)
		}
		upfs = append(upfs, &upfData)
	}
	logger.WebUILog.Infoln("successfully executed GET UPFs request")
	c.JSON(http.StatusOK, upfs)
}

// PostUpf godoc
//
// @Description  Create a new UPF
// @Tags         UPFs
// @Produce      json
// @Param        upf  body  configmodels.PostUpfRequest  true  "Hostname and port of the UPF to create"
// @Security     BearerAuth
// @Success      201  {object}  nil  "UPF successfully created"
// @Failure      400  {object}  nil  "Bad request"
// @Failure      401  {object}  nil  "Authorization failed"
// @Failure      403  {object}  nil  "Forbidden"
// @Failure      500  {object}  nil  "Error creating UPF"
// @Router       /config/v1/inventory/upf/  [post]
func PostUpf(c *gin.Context) {
	setInventoryCorsHeader(c)
	logger.WebUILog.Infoln("received a POST UPF request")
	var postUpfParams configmodels.PostUpfRequest
	err := c.ShouldBindJSON(&postUpfParams)
	if err != nil {
		logger.WebUILog.Errorw("invalid UPF POST input parameters", "error", err)
		c.JSON(http.StatusBadRequest, gin.H{"error": "invalid JSON format"})
		return
	}
	if !isValidFQDN(postUpfParams.Hostname) {
		errorMessage := fmt.Sprintf("invalid UPF hostname '%s'. Hostname needs to represent a valid FQDN", postUpfParams.Hostname)
		logger.WebUILog.Errorln(errorMessage)
		c.JSON(http.StatusBadRequest, gin.H{"error": errorMessage})
		return
	}
	if !isValidUpfPort(postUpfParams.Port) {
		errorMessage := fmt.Sprintf("invalid UPF port '%s'. Port must be a numeric string within the range [0, 65535]", postUpfParams.Port)
		logger.WebUILog.Errorln(errorMessage)
		c.JSON(http.StatusBadRequest, gin.H{"error": errorMessage})
		return
	}
	upf := configmodels.Upf(postUpfParams)
	patchJSON := getEditUpfPatchJSON(upf)
	if err = executeUpfTransaction(c.Request.Context(), upf, patchJSON, postUpfOperation); err != nil {
		if strings.Contains(err.Error(), "E11000") {
			logger.WebUILog.Errorw("duplicate hostname found:", "error", err)
			c.JSON(http.StatusBadRequest, gin.H{"error": "UPF already exists"})
			return
		}
		logger.WebUILog.Errorw("failed to create UPF", "hostname", postUpfParams.Hostname, "error", err)
		c.JSON(http.StatusInternalServerError, gin.H{"error": "failed to create UPF"})
		return
	}
	logger.WebUILog.Infof("successfully executed POST UPF %v request", postUpfParams.Hostname)
	c.JSON(http.StatusCreated, gin.H{})
}

// PutUpf godoc
//
// @Description  Create or update a UPF
// @Tags         UPFs
// @Produce      json
// @Param        upf-hostname   path    string                       true    "Name of the UPF to update"
// @Param        port           body    configmodels.PutUpfRequest   true    "Port of the UPF to update"
// @Security     BearerAuth
// @Success      200  {object}  nil  "UPF successfully updated"
// @Failure      400  {object}  nil  "Bad request"
// @Failure      401  {object}  nil  "Authorization failed"
// @Failure      403  {object}  nil  "Forbidden"
// @Failure      500  {object}  nil  "Error updating UPF"
// @Router       /config/v1/inventory/upf/{upf-hostname}  [put]
func PutUpf(c *gin.Context) {
	setInventoryCorsHeader(c)
	logger.WebUILog.Infoln("received a PUT UPF request")
	hostname, _ := c.Params.Get("upf-hostname")
	if !isValidFQDN(hostname) {
		errorMessage := fmt.Sprintf("invalid UPF hostname '%s'. Hostname needs to represent a valid FQDN", hostname)
		logger.WebUILog.Errorln(errorMessage)
		c.JSON(http.StatusBadRequest, gin.H{"error": errorMessage})
		return
	}
	var putUpfParams configmodels.PutUpfRequest
	err := c.ShouldBindJSON(&putUpfParams)
	if err != nil {
		logger.WebUILog.Errorw("invalid UPF PUT input parameters", "hostname", hostname, "error", err)
		c.JSON(http.StatusBadRequest, gin.H{"error": "invalid JSON format"})
		return
	}
	if !isValidUpfPort(putUpfParams.Port) {
		errorMessage := fmt.Sprintf("invalid UPF port '%s'. Port must be a numeric string within the range [0, 65535]", putUpfParams.Port)
		logger.WebUILog.Errorln(errorMessage)
		c.JSON(http.StatusBadRequest, gin.H{"error": errorMessage})
		return
	}
	putUpf := configmodels.Upf{
		Hostname: hostname,
		Port:     putUpfParams.Port,
	}
	patchJSON := getEditUpfPatchJSON(putUpf)
	if err := executeUpfTransaction(c.Request.Context(), putUpf, patchJSON, putUpfOperation); err != nil {
		logger.WebUILog.Errorw("failed to PUT UPF", "hostname", hostname, "error", err)
		c.JSON(http.StatusInternalServerError, gin.H{"error": "failed to PUT UPF"})
		return
	}
	c.JSON(http.StatusOK, gin.H{})
}

func getEditUpfPatchJSON(upf configmodels.Upf) []byte {
	return []byte(fmt.Sprintf(`[
		{
			"op": "replace",
			"path": "/site-info/upf",
			"value": {
				"upf-name": "%s",
				"upf-port": "%s"
			}
		}
	]`, upf.Hostname, upf.Port))
}

// DeleteUpf godoc
//
// @Description  Delete an existing UPF
// @Tags         UPFs
// @Produce      json
// @Param        upf-hostname    path    string    true    "Name of the UPF"
// @Security     BearerAuth
// @Success      200  {object}  nil  "UPF deleted"
// @Failure      400  {object}  nil  "Bad request"
// @Failure      401  {object}  nil  "Authorization failed"
// @Failure      403  {object}  nil  "Forbidden"
// @Failure      500  {object}  nil  "Failed to delete UPF"
// @Router       /config/v1/inventory/upf/{upf-hostname}  [delete]
func DeleteUpf(c *gin.Context) {
	logger.WebUILog.Infoln("received a DELETE UPF request")
	setInventoryCorsHeader(c)
	hostname, exists := c.Params.Get("upf-hostname")
	if !exists {
		errorMessage := "delete gNB request is missing path param `upf-hostname`"
		logger.WebUILog.Errorln(errorMessage)
		c.JSON(http.StatusBadRequest, gin.H{"error": errorMessage})
		return
	}

	upf := configmodels.Upf{
		Hostname: hostname,
	}
	patchJSON := []byte(`[{"op": "remove", "path": "/site-info/upf"}]`)
	if err := executeUpfTransaction(c.Request.Context(), upf, patchJSON, deleteUpfOperation); err != nil {
		logger.WebUILog.Errorw("failed to delete UPF", "hostname", hostname, "error", err)
		c.JSON(http.StatusInternalServerError, gin.H{"error": "failed to delete UPF"})
		return
	}
	logger.WebUILog.Infof("successfully executed DELETE UPF request for hostname: %v", hostname)
	c.JSON(http.StatusOK, gin.H{})
}

<<<<<<< HEAD
=======
func handleDeleteUpfTransaction(ctx context.Context, filter bson.M, hostname string) error {
	session, err := dbadapter.CommonDBClient.StartSession()
	if err != nil {
		return fmt.Errorf("failed to initialize DB session: %w", err)
	}
	defer session.EndSession(ctx)

	return mongo.WithSession(ctx, session, func(sc mongo.SessionContext) error {
		if err := session.StartTransaction(); err != nil {
			return fmt.Errorf("failed to start transaction: %w", err)
		}
		if err = dbadapter.CommonDBClient.RestfulAPIDeleteOneWithContext(sc, upfDataColl, filter); err != nil {
			if abortErr := session.AbortTransaction(sc); abortErr != nil {
				logger.DbLog.Errorw("failed to abort transaction", "error", abortErr)
			}
			return err
		}
		patchJSON := []byte(`[{"op": "remove", "path": "/site-info/upf"}]`)
		if err = updateUpfInNetworkSlices(hostname, patchJSON, sc); err != nil {
			if abortErr := session.AbortTransaction(sc); abortErr != nil {
				logger.DbLog.Errorw("failed to abort transaction", "error", abortErr)
			}
			return fmt.Errorf("failed to update network slices: %w", err)
		}
		return session.CommitTransaction(sc)
	})
}

func handlePostUpf(c *gin.Context) error {
	upfHostname, _ := c.Params.Get("upf-hostname")
	if !isValidFQDN(upfHostname) {
		errorMessage := fmt.Sprintf("invalid UPF name %s. Name needs to represent a valid FQDN", upfHostname)
		logger.ConfigLog.Errorln(errorMessage)
		return fmt.Errorf("%s", errorMessage)
	}
	logger.WebUILog.Infof("received a POST UPF %v request", upfHostname)
	if !strings.HasPrefix(c.GetHeader("Content-Type"), "application/json") {
		return fmt.Errorf("invalid header")
	}
	var postUpfRequest configmodels.PostUpfRequest
	err := c.ShouldBindJSON(&postUpfRequest)
	if err != nil {
		logger.WebUILog.Errorf("err %v", err)
		return fmt.Errorf("invalid JSON format")
	}
	if postUpfRequest.Port == "" {
		errorMessage := "post UPF request body is missing port"
		logger.WebUILog.Errorln(errorMessage)
		return fmt.Errorf("%s", errorMessage)
	}
	postUpf := configmodels.Upf{
		Hostname: upfHostname,
		Port:     postUpfRequest.Port,
	}
	msg := configmodels.ConfigMessage{
		MsgType:   configmodels.Inventory,
		MsgMethod: configmodels.Post_op,
		Upf:       &postUpf,
	}
	configChannel <- &msg
	logger.WebUILog.Infof("successfully added UPF [%v] to config channel", upfHostname)
	return nil
}

>>>>>>> 439d8734
func updateGnbInNetworkSlices(gnbName string, context context.Context) error {
	filterByGnb := bson.M{
		"site-info.gNodeBs": bson.M{
			"$elemMatch": bson.M{"name": gnbName},
		},
	}
	rawNetworkSlices, err := dbadapter.CommonDBClient.RestfulAPIGetMany(sliceDataColl, filterByGnb)
	if err != nil {
		return fmt.Errorf("failed to fetch network slices: %w", err)
	}
	for _, rawNetworkSlice := range rawNetworkSlices {
		var networkSlice configmodels.Slice
		if err = json.Unmarshal(configmodels.MapToByte(rawNetworkSlice), &networkSlice); err != nil {
			return fmt.Errorf("error unmarshaling network slice: %v", err)
		}
		filteredGNodeBs := []configmodels.SliceSiteInfoGNodeBs{}
		for _, gnb := range networkSlice.SiteInfo.GNodeBs {
			if gnb.Name != gnbName {
				filteredGNodeBs = append(filteredGNodeBs, gnb)
			}
		}
		filteredGNodeBsJSON, err := json.Marshal(filteredGNodeBs)
		if err != nil {
			return fmt.Errorf("error marshaling GNodeBs: %v", err)
		}
		patchJSON := []byte(
			fmt.Sprintf(`[{"op": "replace", "path": "/site-info/gNodeBs", "value": %s}]`,
				string(filteredGNodeBsJSON)),
		)
		filterBySliceName := bson.M{"slice-name": networkSlice.SliceName}
		err = dbadapter.CommonDBClient.RestfulAPIJSONPatchWithContext(context, sliceDataColl, filterBySliceName, patchJSON)
		if err != nil {
			return err
		}
	}
	return nil
}

func postUpfOperation(sc mongo.SessionContext, upf configmodels.Upf) error {
	filter := bson.M{"hostname": upf.Hostname}
	upfDataBson := configmodels.ToBsonM(upf)
	return dbadapter.CommonDBClient.RestfulAPIPostManyWithContext(sc, configmodels.UpfDataColl, filter, []interface{}{upfDataBson})
}

func putUpfOperation(sc mongo.SessionContext, upf configmodels.Upf) error {
	filter := bson.M{"hostname": upf.Hostname}
	upfDataBson := configmodels.ToBsonM(upf)
	_, err := dbadapter.CommonDBClient.RestfulAPIPutOneWithContext(sc, configmodels.UpfDataColl, filter, upfDataBson)
	return err
}

func deleteUpfOperation(sc mongo.SessionContext, upf configmodels.Upf) error {
	filter := bson.M{"hostname": upf.Hostname}
	return dbadapter.CommonDBClient.RestfulAPIDeleteOneWithContext(sc, configmodels.UpfDataColl, filter)
}

func executeUpfTransaction(ctx context.Context, upf configmodels.Upf, patchJSON []byte, operation func(mongo.SessionContext, configmodels.Upf) error) error {
	session, err := dbadapter.CommonDBClient.StartSession()
	if err != nil {
		return fmt.Errorf("failed to initialize DB session: %w", err)
	}
	defer session.EndSession(ctx)

	return mongo.WithSession(ctx, session, func(sc mongo.SessionContext) error {
		if err := session.StartTransaction(); err != nil {
			return fmt.Errorf("failed to start transaction: %w", err)
		}
		if err := operation(sc, upf); err != nil {
			if abortErr := session.AbortTransaction(sc); abortErr != nil {
				logger.DbLog.Errorw("failed to abort transaction", "error", abortErr)
			}
			return err
		}

		filterByUpf := bson.M{"site-info.upf.upf-name": upf.Hostname}
		err = dbadapter.CommonDBClient.RestfulAPIJSONPatchWithContext(sc, sliceDataColl, filterByUpf, patchJSON)
		if err != nil {
			if abortErr := session.AbortTransaction(sc); abortErr != nil {
				logger.DbLog.Errorw("failed to abort transaction", "error", abortErr)
			}
			return fmt.Errorf("failed to update network slices: %w", err)
		}
		return session.CommitTransaction(sc)
	})
}<|MERGE_RESOLUTION|>--- conflicted
+++ resolved
@@ -365,73 +365,6 @@
 	c.JSON(http.StatusOK, gin.H{})
 }
 
-<<<<<<< HEAD
-=======
-func handleDeleteUpfTransaction(ctx context.Context, filter bson.M, hostname string) error {
-	session, err := dbadapter.CommonDBClient.StartSession()
-	if err != nil {
-		return fmt.Errorf("failed to initialize DB session: %w", err)
-	}
-	defer session.EndSession(ctx)
-
-	return mongo.WithSession(ctx, session, func(sc mongo.SessionContext) error {
-		if err := session.StartTransaction(); err != nil {
-			return fmt.Errorf("failed to start transaction: %w", err)
-		}
-		if err = dbadapter.CommonDBClient.RestfulAPIDeleteOneWithContext(sc, upfDataColl, filter); err != nil {
-			if abortErr := session.AbortTransaction(sc); abortErr != nil {
-				logger.DbLog.Errorw("failed to abort transaction", "error", abortErr)
-			}
-			return err
-		}
-		patchJSON := []byte(`[{"op": "remove", "path": "/site-info/upf"}]`)
-		if err = updateUpfInNetworkSlices(hostname, patchJSON, sc); err != nil {
-			if abortErr := session.AbortTransaction(sc); abortErr != nil {
-				logger.DbLog.Errorw("failed to abort transaction", "error", abortErr)
-			}
-			return fmt.Errorf("failed to update network slices: %w", err)
-		}
-		return session.CommitTransaction(sc)
-	})
-}
-
-func handlePostUpf(c *gin.Context) error {
-	upfHostname, _ := c.Params.Get("upf-hostname")
-	if !isValidFQDN(upfHostname) {
-		errorMessage := fmt.Sprintf("invalid UPF name %s. Name needs to represent a valid FQDN", upfHostname)
-		logger.ConfigLog.Errorln(errorMessage)
-		return fmt.Errorf("%s", errorMessage)
-	}
-	logger.WebUILog.Infof("received a POST UPF %v request", upfHostname)
-	if !strings.HasPrefix(c.GetHeader("Content-Type"), "application/json") {
-		return fmt.Errorf("invalid header")
-	}
-	var postUpfRequest configmodels.PostUpfRequest
-	err := c.ShouldBindJSON(&postUpfRequest)
-	if err != nil {
-		logger.WebUILog.Errorf("err %v", err)
-		return fmt.Errorf("invalid JSON format")
-	}
-	if postUpfRequest.Port == "" {
-		errorMessage := "post UPF request body is missing port"
-		logger.WebUILog.Errorln(errorMessage)
-		return fmt.Errorf("%s", errorMessage)
-	}
-	postUpf := configmodels.Upf{
-		Hostname: upfHostname,
-		Port:     postUpfRequest.Port,
-	}
-	msg := configmodels.ConfigMessage{
-		MsgType:   configmodels.Inventory,
-		MsgMethod: configmodels.Post_op,
-		Upf:       &postUpf,
-	}
-	configChannel <- &msg
-	logger.WebUILog.Infof("successfully added UPF [%v] to config channel", upfHostname)
-	return nil
-}
-
->>>>>>> 439d8734
 func updateGnbInNetworkSlices(gnbName string, context context.Context) error {
 	filterByGnb := bson.M{
 		"site-info.gNodeBs": bson.M{
